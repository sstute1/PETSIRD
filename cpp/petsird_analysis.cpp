--- conflicted
+++ resolved
@@ -70,31 +70,27 @@
     {
       if (std::holds_alternative<petsird::EventTimeBlock>(time_block))
         {
-<<<<<<< HEAD
-          energy_1 += energy_mid_points[event.energy_indices[0]];
-          energy_2 += energy_mid_points[event.energy_indices[1]];
-
-          std::cout << "CoincidenceEvent(detectorIds=[" << event.detector_ids[0] << ", " << event.detector_ids[1]
-                    << "], tofIdx=" << event.tof_idx << ", energyIndices=[" << event.energy_indices[0] << ", "
-                    << event.energy_indices[1] << "])\n";
-          const auto module_and_elems
-              = petsird_helpers::get_module_and_element(header.scanner.scanner_geometry, event.detector_ids);
-          std::cout << "    "
-                    << "[ModuleAndElement(module=" << module_and_elems[0].module << ", "
-                    << "el=" << module_and_elems[0].el << "), ModuleAndElement(module=" << module_and_elems[0].module << ", "
-                    << "el=" << module_and_elems[0].el << ")]\n";
-          std::cout << "    efficiency:" << petsird_helpers::get_detection_efficiency(header.scanner, event) << "\n";
-=======
           auto& event_time_block = std::get<petsird::EventTimeBlock>(time_block);
           last_time = event_time_block.start;
           num_prompts += event_time_block.prompt_events.size();
+          std::cout << "=====================  Events in time block from " << last_time << " ==============\n";
 
           for (auto& event : event_time_block.prompt_events)
             {
               energy_1 += energy_mid_points[event.energy_indices[0]];
               energy_2 += energy_mid_points[event.energy_indices[1]];
+
+              std::cout << "CoincidenceEvent(detectorIds=[" << event.detector_ids[0] << ", " << event.detector_ids[1]
+                        << "], tofIdx=" << event.tof_idx << ", energyIndices=[" << event.energy_indices[0] << ", "
+                        << event.energy_indices[1] << "])\n";
+              const auto module_and_elems
+                = petsird_helpers::get_module_and_element(header.scanner.scanner_geometry, event.detector_ids);
+              std::cout << "    "
+                        << "[ModuleAndElement(module=" << module_and_elems[0].module << ", "
+                        << "el=" << module_and_elems[0].el << "), ModuleAndElement(module=" << module_and_elems[0].module << ", "
+                        << "el=" << module_and_elems[0].el << ")]\n";
+              std::cout << "    efficiency:" << petsird_helpers::get_detection_efficiency(header.scanner, event) << "\n";
             }
->>>>>>> fd6b833d
         }
     }
 
